--- conflicted
+++ resolved
@@ -40,13 +40,8 @@
     "cz-conventional-changelog": "2.1.0",
     "isparta": "4.0.0",
     "mocha": "4.1.0",
-<<<<<<< HEAD
     "semantic-release": "12.2.2",
-    "sinon": "4.1.3"
-=======
-    "semantic-release": "11.0.2",
     "sinon": "4.1.5"
->>>>>>> cf969049
   },
   "config": {
     "commitizen": {
